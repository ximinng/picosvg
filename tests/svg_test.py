--- conflicted
+++ resolved
@@ -243,11 +243,8 @@
         ("transform-before.svg", "transform-nano.svg"),
         ("group-data-name-before.svg", "group-data-name-after.svg"),
         ("matrix-before.svg", "matrix-nano.svg"),
-<<<<<<< HEAD
+        ("degenerate-before.svg", "degenerate-nano.svg"),
         ("fill-rule-evenodd-before.svg", "fill-rule-evenodd-nano.svg"),
-=======
-        ("degenerate-before.svg", "degenerate-nano.svg"),
->>>>>>> fcf7ac7d
     ],
 )
 def test_topicosvg(actual, expected_result):
